from pkg_resources import parse_requirements
from setuptools import setup, find_packages, find_namespace_packages
from pathlib import Path


parent_dir = Path(__file__).parent


def get_requirements(path: Path):
    with open(path) as fobj:
        return [str(req) for req in parse_requirements(fobj.read())]
<<<<<<< HEAD

=======
>>>>>>> 1b7cd2a8

setup(
    name="ebony-dux",
    setup_requires=["setuptools_scm"],
    use_scm_version=dict(
        root="../..",
        relative_to=__file__,
        write_to_template='__version__ = "{version}"',
        write_to=parent_dir / "src/ebony/dux/_version.py",
    ),
    packages=find_namespace_packages("src", include=["ebony.*"]),
    package_dir={"": "src"},
    install_requires=[
        "pandas>=1.2.0",
        "numpy",
        "ebony-time",
        "attrs",
        "frozendict",
    ],
    extras_require=dict(
        test=["pytest", "black", "isort"],
    ),
)<|MERGE_RESOLUTION|>--- conflicted
+++ resolved
@@ -9,10 +9,6 @@
 def get_requirements(path: Path):
     with open(path) as fobj:
         return [str(req) for req in parse_requirements(fobj.read())]
-<<<<<<< HEAD
-
-=======
->>>>>>> 1b7cd2a8
 
 setup(
     name="ebony-dux",
