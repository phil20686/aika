--- conflicted
+++ resolved
@@ -2,12 +2,7 @@
 import pandas as pd
 import pytest
 
-<<<<<<< HEAD
-from aika.time.tests.utils import assert_call, assert_equal
-=======
-from aika.utilities.testing import assert_call
-
->>>>>>> c52d802e
+from aika.utilities.testing import assert_call, assert_equal
 from aika.time.time_range import TimeRange
 from aika.time.timestamp import Timestamp
 from aika.utilities.pandas_utils import Tensor, IndexTensor
